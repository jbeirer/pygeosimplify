--- conflicted
+++ resolved
@@ -12,7 +12,6 @@
   { include = "pygeosimplify" }
 ]
 
-<<<<<<< HEAD
 requires-python = ">=3.9,<3.14"
 dynamic = ["requires-python", "dependencies"]
 
@@ -26,21 +25,6 @@
 tqdm = "^4.66.1"
 distinctipy = "^1.2.3"
 pyg4ometry = "^1.1.1"
-=======
-requires-python = ">=3.10,<3.13"
-dynamic = ["dependencies"]
-
-[tool.poetry.dependencies]
-python = ">=3.10,<3.13"
-uproot = "^5.5.1"
-pandas = "^2.2.3"
-numpy = "^2.2.1"
-matplotlib = "^3.10.0"
-scipy = "^1.15.1"
-tqdm = "^4.67.1"
-distinctipy = "^1.3.4"
-pyg4ometry = "^1.3.2"
->>>>>>> f6891461
 
 [tool.poetry.group.dev.dependencies]
 pytest = "^8.3.4"
